import { Glue42Core } from "../../glue";
import { Identity } from "../connection/types";
import { Logger } from "../logger/logger";
import Connection from "../connection/connection";

export interface MetricsSettings {
    connection?: Connection;
    logger: Logger;
    /** If true will auto create click stream metrics in root system */
    clickStream?: boolean;
    settings?: object;
<<<<<<< HEAD
    canUpdateMetric: () => boolean;
=======
    system: string;
    service: string;
    instance: string;
>>>>>>> 038bf76f
}

export interface Protocol {
    init(repo: Glue42Core.Metrics.Repository): void;
    createSystem(system: Glue42Core.Metrics.System): void;
    updateSystem(metric: Glue42Core.Metrics.System, state: Glue42Core.Metrics.State): void;
    createMetric(metric: Glue42Core.Metrics.Metric): void;
    updateMetric(metric: Glue42Core.Metrics.Metric): void;
}<|MERGE_RESOLUTION|>--- conflicted
+++ resolved
@@ -9,13 +9,10 @@
     /** If true will auto create click stream metrics in root system */
     clickStream?: boolean;
     settings?: object;
-<<<<<<< HEAD
     canUpdateMetric: () => boolean;
-=======
     system: string;
     service: string;
     instance: string;
->>>>>>> 038bf76f
 }
 
 export interface Protocol {
