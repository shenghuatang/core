--- conflicted
+++ resolved
@@ -12,50 +12,6 @@
 }
 
 /** @ignore */
-<<<<<<< HEAD
-export interface GDObject {
-    /** Id of the window */
-    windowId: string;
-    /** Name of the application running in the window */
-    appName: string;
-    /** Name of the application running in the window */
-    applicationName: string;
-    application: string;
-    /** Instance of the application running in the window */
-    appInstanceId: string;
-    gwURL: string;
-    pid: number;
-    env: {
-        env: string;
-        machineName: string;
-        region: string;
-        windowsUserDomain: string;
-        windowsUserId: string;
-        windowsUserName: string;
-    };
-    activityInfo: {
-        activityId: string,
-        activityType: string,
-        windowType: string,
-        windowName: string,
-        gwToken: string,
-        isOwner: boolean
-    };
-
-    getMetricsPublishingEnabled: () => boolean;
-    updatePerfData: (perf: object) => void;
-    getGWToken(): Promise<string>;
-    getWindowInfo(id: string): {
-        applicationName: string;
-        activityId?: string;
-        activityWindowId?: string;
-    };
-    getConsoleLogLevel(): Glue42Core.LogLevel | undefined;
-}
-
-/** @ignore */
-=======
->>>>>>> 76f79ba7
 export interface GlueDesktopObject {
     version: string;
 }
