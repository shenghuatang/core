import { Glue42Core } from "../../../../glue";
import { ContextBridge } from "../../contextBridge";
import { GW3ContextData as ContextData } from "./contextData";
import { applyContextDelta, deepEqual, deepClone, setValueToPath } from "../../helpers";
import * as msg from "./messages";
import { ContextMessage } from "./contextMessage";
import { ContextMessageReplaySpec } from "../../contextMessageReplaySpec";
import { Logger } from "../../../logger/logger";
import Connection from "../../../connection/connection";
import { ContextsConfig } from "../../contextsModule";
import { ContextName, ContextSubscriptionKey, ContextDelta, ContextDeltaCommand } from "../types";

// ~~~~~~~~~~~~~~~~~~~~~~~~~~~~~~~~~~~
// GW3Bridge implementation notes
// ~~~~~~~~~~~~~~~~~~~~~~~~~~~~~~~~~~~
//
// ===========================
// Terminology used
// ===========================
//
// - gw-subscribe (verb):
//      send SUBSCRIBE CONTEXT to GW se we see CONTEXT UPDATED messages,
//      or
//      get implicitly subscribed as consequence of joining activity
//      sending the SUBSCRIBE CONTEXT message is done internally by this
//      class whenever a ContextData item in _contextNameToData reaches
//      state (3) (see 'States of a context' in gw3ContextData.ts)
// - bridge-subscribe (verb):
//      call gw3Bridge.subscribe method; we need to make sure we've
//      gw-subscribed if/as soon as the target context is announced
//      this is what consumers of this class do
// - bridge-subscription (noun):
//      the result of bridge-subscribe, and the state of having a handler
//      subscribed to a context
// - active subscription: bridge-subscription which will cause the handler
//      to observe context changes until someone calls unsubscribe() here
//      or the subscription becomes 'inactive'
// - inactive subscription: bridge-subscription which will NOT cause the
//      handler to observe context changes; this happens to
//      bridge-subscriptions on activity contexts if we leave the activity.
//      There is NO way to check if a subscription is active or not and it's
//      not reflected in the contextData state.
//
// ===========================
// General information
// ===========================
//
// This class exposes the GW context subscription and updating features
// using the subscribe/unsubscribe/update/createContext methods.
//
// The main logic is related to tracking the states of contexts (shared or
// activity), represented by ContextData entries in _contextNameToData, and
// reacting to gateway messages accordingly.
//
// ===========================
// States of an ContextData object
// ===========================
//
// (0) nothing (not defined, or deleted) - such entries are NOT kept in collections
// (1) unknown but bridge-subscribed to
// (2) announced but not bridge-subscribed to
// (3) both announced and bridge-subscribed to (so also gw-subscribed)
//
//       sub/unsub   GW ann
//      +-------->(1)-----+
//      |                 |
//      |                 |
//      V       destroy   v
// *-->(0)<--------------(3)
//      |^---------+      ^
//      |  destroy |      |
//      |          |      |
//      +-------->(2)<----+
//        GW ann    subscribe/unsub
//
// You can look for the states and transitions in the code below, e.g.
// (0) -> (1)
//
// Note: if it's not our activity context, we need to gw-(un)subscribe to the
// GW update messages on certain transitions:
// - on changes from { (1), (2) } -> (3) we send a subscribe message
// - on changes from (3) -> (2) we send an unsubscribe message
// - on destruction, we drop all the information about the context; let
// anyone subscribe to it and create a new contextData in state (1), we don't
// care - these subscriptions are inactive from the get go, since the context
// can't be created again.
//
// The contextData also contains the current snapshot of the context if it's
// currently gw-subscribed to (so states (2"') and (3) below).
//
// Note: We're mostly going to the trouble of keeping unannounced contexts
// (state (1)) in order to allow other GW message subscribers to see a new
// context being created and subscribe to it before the message has reached
// our handler. Also, only sending a CONTEXT SUBSCRIBE on state (3) instead
// of on GW announce means no unnecessary updates are being distributed to
// every instance of this library.
//
// Also, in the HC subscribing to an unknown context is OK as well so we're
// keeping this behavior.
//
// Note: above is an abridged version of the state machine; states (2) and (3)
// have three substates depending on whether the context is a global context,
// our own activity context, or a foreign activity's context. Subscription
// messages are only sent on { (1), (2'), (2") } -> { (3'), (3") }, with the
// unsubscribe message sent on { (3'), (3"), (3"') } -> { (1), (2'), (2") }
// if a  subscribe was sent previously (so we'll send a final unsubscribe if
// we subscribe to a foreign activity's context, then join the activity, then
// unsubscribe - this is to avoid still potentially receiving unwanted updates
// if we leave the activity).
//
// Full state diagram (not showing 'destroy' transitions):
//
//        join activity
//      +------------------>(3"')<------+
//      |                    ^          |
//      |                    | join     |
//      |                    | activity |
//      | activity created   |          |
//      +------------------>(3")<----+  |
//      |                            |  |
//      | global ctx ann             |  |
//      +------------------>(3')<-+  |  |
//      |                         |  |  |
//      |                         |  |  |
//     (1)                        |  |  |
//      ^                         |  |  |
//      | bridge-(un)subscribe   bridge-(un)subscribe
//      |                         |  |  |
//      V                         |  |  |
// *-->(0)                        |  |  |
//      |                         |  |  |
//      | global ctx ann          |  |  |
//      +------------------>(2')<-+  |  |
//      |                            |  |
//      | activity created           |  |
//      +------------------>(2")<----+  |
//      |                    |          |
//      |                    | join     |
//      |                    | activity |
//      | join activity      V          |
//      +------------------>(2"')<------+
//
// ===========================
// Supported use cases
// ===========================
//
// - bridge-(un)subscribe to shared context by name
// - bridge-(un)subscribe to activity context for activity we ARE a member of
//      - the context name is the activity id
//      - here the subscriptions become inactive if we leave the activity
//      - HOWEVER these subscriptions will become inactive if we leave the
//      activity, and any further subscriptions to the activity's context
//      will be inactive.
//          The protocol provides no way for us to know other than through
//      the LEAVE ACTIVITY success message which is sent by our peer and we
//      can't observe it here, so we have no way to know to send an explicit
//      subscription in order to reactivate the bridge-subscription.
//          We could deal with this by extending the GW connection to allow
//      us to inspect outgoing messages and react to the LEAVE ACTIVITY, but
//      keeping a few stale objects around isn't worth the code complexity.
//          This transition would be represented by (2"') -> (2") and
//      (3"') -> (3") in the state diagram, where (3"') -> (3") would prompt
//      a subscribe message.
// - bridge-(un)subscribe to context of activity we're NOT in
//      - the context name is the activity id
//      - the subscription will stay active even if we join the activity later
//      - again, these subscriptions will become inactive if we leave the
//      activity
//
// Also note that unsubscribing from destroyed contexts is not required,
// as the data is cleared up automatically (but it doesn't hurt).
// Unsubscriptions are guaranteed to be safe and idempotent.
export class GW3Bridge implements ContextBridge {
    private _logger: Logger;
    private _connection: Connection;
    // used for sending messages as it provides a promise-based interface
    private _gw3Session: Glue42Core.Connection.GW3DomainSession;

    // contexts in state { (1), (2), (3) }
    private _contextNameToData: { [contextName: string]: ContextData } = {};

    // for disposing purposes only
    private _gw3Subscriptions: any[] = [];

    // increment for every bridge-subscribe; used to unsubscribe()
    private _nextCallbackSubscriptionNumber = 0;

    // mapping announced contexts' name <-> id
    private _contextNameToId: { [contextName: string]: string } = {};
    private _contextIdToName: { [contextId: string]: string } = {};
    private _protocolVersion?: number = undefined;
    private get protocolVersion(): number {
        if (!this._protocolVersion) {
            const contextsDomainInfo = this._connection.availableDomains.find((d) => d.uri === "context");
            this._protocolVersion = contextsDomainInfo?.version ?? 1;
        }
        return this._protocolVersion;
    }

    public constructor(config: ContextsConfig) {
        this._connection = config.connection;
        this._logger = config.logger;
        this._gw3Session = this._connection.domain(
            "global",
            [
                msg.GW_MESSAGE_CONTEXT_CREATED,
                msg.GW_MESSAGE_SUBSCRIBED_CONTEXT,
                msg.GW_MESSAGE_CONTEXT_DESTROYED,
                msg.GW_MESSAGE_CONTEXT_UPDATED,
            ]);

        // TODO: logging, validation and error handling

        this.subscribeToContextCreatedMessages();

        this.subscribeToContextUpdatedMessages();

        this.subscribeToContextDestroyedMessages();

        this._connection.replayer?.drain(
            ContextMessageReplaySpec.name,
            (message) => {
                const type = (message as any).type;
                if (!type) {
                    return;
                }

                if (type === msg.GW_MESSAGE_CONTEXT_CREATED ||
                    type === msg.GW_MESSAGE_CONTEXT_ADDED ||
                    type === msg.GW_MESSAGE_ACTIVITY_CREATED) {
                    this.handleContextCreatedMessage(message as ContextMessage);
                } else if (type === msg.GW_MESSAGE_SUBSCRIBED_CONTEXT ||
                    type === msg.GW_MESSAGE_CONTEXT_UPDATED ||
                    type === msg.GW_MESSAGE_JOINED_ACTIVITY) {
                    this.handleContextUpdatedMessage(message as ContextMessage);
                } else if (type === msg.GW_MESSAGE_CONTEXT_DESTROYED ||
                    type === msg.GW_MESSAGE_ACTIVITY_DESTROYED) {
                    this.handleContextDestroyedMessage(message as ContextMessage);
                }
            });
    }

    public dispose(): void {
        for (const sub of this._gw3Subscriptions) {
            this._connection.off(sub);
        }
        this._gw3Subscriptions.length = 0;
        for (const contextName in this._contextNameToData) {
            if (this._contextNameToId.hasOwnProperty(contextName)) {
                delete this._contextNameToData[contextName];
            }
        }
    }

    public createContext(name: ContextName, data: any): Promise<string> {
        return this._gw3Session
            .send<ContextMessage>({
                type: msg.GW_MESSAGE_CREATE_CONTEXT,
                domain: "global",
                name,
                data,
                lifetime: "retained",
            })
            .then((createContextMsg: ContextMessage) => {
                this._contextNameToId[name] = createContextMsg.context_id;
                if (!this._contextIdToName[createContextMsg.context_id]) {
                    this._contextIdToName[createContextMsg.context_id] = name;
                    const contextData = this._contextNameToData[name] || new ContextData(createContextMsg.context_id, name, true, undefined);
                    contextData.isAnnounced = true;
                    contextData.name = name;
                    contextData.contextId = createContextMsg.context_id;
                    this._contextNameToData[name] = contextData;
                    contextData.context = createContextMsg.data;
                    contextData.sentExplicitSubscription = true;
                    if (contextData.context) {
                        this.invokeUpdateCallbacks(contextData, contextData.context, undefined);
                    }
                    return this.update(name, data).then(() => createContextMsg.context_id);
                }
                return createContextMsg.context_id;
            });
    }

    public all(): ContextName[] {
        return Object.keys(this._contextNameToData)
            .filter((name) => this._contextNameToData[name].isAnnounced);
    }

    public async update(name: ContextName, delta: any): Promise<void> {

        // - send context update message
        //
        // - on success, apply delta to context currently in contextData

        // should we implicitly create the context?

        const contextData = this._contextNameToData[name];

        if (!contextData || !contextData.isAnnounced) {
            return this.createContext(name, delta) as any as Promise<void>;
        }

        // TODO: explain why --> because this
        let currentContext = contextData.context;
        if (!contextData.hasCallbacks()) {
            currentContext = await this.get(contextData.name);
        }

<<<<<<< HEAD
        const calculatedDelta =
            this.protocolVersion === 2 ?
                this.calculateContextDeltaV2(currentContext, delta) :
                this.calculateContextDeltaV1(currentContext, delta);
=======
        const calculatedDelta = this.calculateContextDelta(currentContext, delta);
>>>>>>> 46e2f780

        if (!Object.keys(calculatedDelta.added).length
            && !Object.keys(calculatedDelta.updated).length
            && !calculatedDelta.removed.length
            && !calculatedDelta.commands?.length) {
            return Promise.resolve();
        }

        return this._gw3Session
            .send({
                type: msg.GW_MESSAGE_UPDATE_CONTEXT,
                domain: "global",
                context_id: contextData.contextId,
                delta: calculatedDelta,
            }, {}, { skipPeerId: false })
            .then((gwResponse: any) => {
                this.handleUpdated(contextData, calculatedDelta, {
                    updaterId: gwResponse.peer_id
                });
            });
    }

    public set(name: ContextName, data: any): Promise<void> {

        const contextData = this._contextNameToData[name];

        if (!contextData || !contextData.isAnnounced) {
            return this.createContext(name, data) as any as Promise<void>;
        }

        // SBGW_D-194
        return this._gw3Session
            .send({
                type: msg.GW_MESSAGE_UPDATE_CONTEXT,
                domain: "global",
                context_id: contextData.contextId,
                delta: { reset: data },
            }, {}, { skipPeerId: false })
            .then((gwResponse: any) => {
                this.handleUpdated(contextData, { reset: data, added: {}, removed: [], updated: {} }, { updaterId: gwResponse.peer_id });
            });
    }

    public setPath(name: ContextName, path: string, value: any): Promise<void> {

        return this.setPaths(name, [{ path, value }]);
    }

    public setPaths(name: ContextName, pathValues: Glue42Core.Contexts.PathValue[]): Promise<void> {

        const contextData = this._contextNameToData[name];

        if (!contextData || !contextData.isAnnounced) {
            const obj = {};
            for (const pathValue of pathValues) {
                setValueToPath(obj, pathValue.value, pathValue.path);
            }

            return this.createContext(name, obj) as any as Promise<void>;
        }

        const commands: ContextDeltaCommand[] = [];
        for (const pathValue of pathValues) {
            commands.push({ type: "set", path: pathValue.path, value: pathValue.value });
        }
        return this._gw3Session
            .send({
                type: msg.GW_MESSAGE_UPDATE_CONTEXT,
                domain: "global",
                context_id: contextData.contextId,
                delta: { commands }
            }, {}, { skipPeerId: false })
            .then((gwResponse: any) => {
                this.handleUpdated(contextData, { added: {}, removed: [], updated: {}, commands }, { updaterId: gwResponse.peer_id });
            });
    }

    /**
     * Return a context's data asynchronously as soon as any becomes available
     */
<<<<<<< HEAD
    public get(name: ContextName, resolveImmediately: boolean): Promise<any> {

        if (resolveImmediately === undefined) {
            resolveImmediately = true;
        }

        const contextData = this._contextNameToData[name];
        if (!contextData ||
            !contextData.isAnnounced ||
            !contextData.hasCallbacks()) {

            if (!resolveImmediately) {
                return new Promise<any>(async (resolve, reject) => {
                    this.subscribe(name, (data: any, delta: any, removed: string[], un: ContextSubscriptionKey) => {
                        this.unsubscribe(un);
                        resolve(data);
                    });
=======
    public get(name: Glue42Core.Contexts.ContextName): Promise<any> {

        const contextData = this._contextNameToData[name];
        if (contextData && !contextData.hasCallbacks()) {

            return new Promise<any>(async (resolve, reject) => {
                this.subscribe(name, (data: any, delta: any, removed: string[], un: Glue42Core.Contexts.ContextSubscriptionKey) => {
                    this.unsubscribe(un);
                    resolve(data);
>>>>>>> 46e2f780
                });
            });
        }

        const context = contextData?.context ?? {};
        return Promise.resolve(context);
    }

    /**
     * Creates a subscription to a given context which may or may not exist/be
     * announced as of yet.
     *
     * NB: This method publishes an initial snapshot on subscription. Note that
     * at this point the method itself may not have returned and the returned
     * ContextSubscriptionKey is not saved in the return variable; if you want
     * to unsubscribe from within the subscription callback, use the key argument
     * of the callback.
     */
    public subscribe(
        name: ContextName,
        callback: (
            data: any,
            delta: any,
            removed: string[],
            key: ContextSubscriptionKey,
            extraData?: any) => void)
        : Promise<ContextSubscriptionKey> {

        // - populate contextData's updateCallbacks with new entry
        //
        // - examine contextData and determine if we need to send a subscribe
        //
        // - if the context is announced, ensure handler gets snapshot

        const thisCallbackSubscriptionNumber = this._nextCallbackSubscriptionNumber;
        this._nextCallbackSubscriptionNumber += 1;

        let contextData = this._contextNameToData[name];

        if (!contextData ||
            !contextData.isAnnounced) {
            // (0) -> (1)
            contextData = contextData || new ContextData(undefined, name, false, undefined);
            this._contextNameToData[name] = contextData;
            contextData.updateCallbacks[thisCallbackSubscriptionNumber] = callback;

            // this will end up in handleContextUpdate which will cause a snapshot to get sent
            // return this.createContext(name, {})
            // 	.then(() => thisCallbackSubscriptionNumber);
            return Promise.resolve(thisCallbackSubscriptionNumber);
        }

        const hadCallbacks = contextData.hasCallbacks();

        contextData.updateCallbacks[thisCallbackSubscriptionNumber] = callback;

        if (!hadCallbacks) {
            // first subscriber: (2) -> (3)

            if (!contextData.joinedActivity) {

                // if we've created the context ourselves using
                // createContext
                if (contextData.context &&
                    contextData.sentExplicitSubscription) {
                    callback(contextData.context, contextData.context, [], thisCallbackSubscriptionNumber);
                    return Promise.resolve(thisCallbackSubscriptionNumber);
                }

                // (2') -> (3') or (2") -> (3")
                // shared context or not our activity;
                // we need to gw-subscribe

                // OTOH, no need to explicitly push a snapshot here,
                // the GW will reply with a SUBSCRIBED CONTEXT with a snapshot
                // which we'll push through subscribeToContextUpdatedMessages
                // (not that we have a snapshot right now - it's not our activity,
                // and we haven't subscribed already so we can't have received updates)

                return this.sendSubscribe(contextData)
                    .then(() => thisCallbackSubscriptionNumber);
            } else {

                // (2"') -> (3"')
                // our activity, which we're tracking anyway
                // no need to gw-subscribe, just push the snapshot to the new subscriber

                callback(contextData.context, contextData.context, [], thisCallbackSubscriptionNumber);
                return Promise.resolve(thisCallbackSubscriptionNumber);
            }
        } else {
            // not first subscriber; no need to gw-subscribe, just push snapshot
            // (3) -> (3)

            callback(contextData.context, contextData.context, [], thisCallbackSubscriptionNumber);
            return Promise.resolve(thisCallbackSubscriptionNumber);
        }
    }

    public unsubscribe(subscriptionKey: ContextSubscriptionKey): void {
        for (const name of Object.keys(this._contextNameToData)) {
            const contextId = this._contextNameToId[name];
            const contextData = this._contextNameToData[name];

            if (!contextData) {
                return;
            }

            const hadCallbacks = contextData.hasCallbacks();

            delete contextData.updateCallbacks[subscriptionKey];

            if (contextData.isAnnounced &&
                hadCallbacks &&
                !contextData.hasCallbacks() &&
                contextData.sentExplicitSubscription) {
                // (3) -> (2)
                this.sendUnsubscribe(contextData);
            }

            if (!contextData.isAnnounced &&
                // (1) -> (0)
                !contextData.hasCallbacks()) {
                delete this._contextNameToData[name];
            }
        }
    }

    private handleUpdated(contextData: ContextData, delta: ContextDelta, extraData?: any) {
        // for correctness proof, see note about serialized context
        // updates in subscribeToContextUpdatedMessages

        const oldContext = contextData.context;
        contextData.context = applyContextDelta(contextData.context, delta);

        if (this._contextNameToData[contextData.name] === contextData &&
            !deepEqual(oldContext, contextData.context)) {
            this.invokeUpdateCallbacks(contextData, contextData.context, delta, extraData);
        }
    }

    private subscribeToContextCreatedMessages() {

        // when a new context is announced:
        //
        // - record the fact that it's announced, so when the first
        //      bridge-subscribers come in, we do a gw-subscribe
        //
        // - record its name/contextId association
        //
        // - record its activity information, and the fact that this
        //      activity exists and that we're not joined in it (yet?)
        //
        // - if any bridge-subscribers already present, do a gw-subscribe

        const createdMessageTypes =
            [
                msg.GW_MESSAGE_CONTEXT_ADDED,
                msg.GW_MESSAGE_CONTEXT_CREATED,
                msg.GW_MESSAGE_ACTIVITY_CREATED,
            ];

        for (const createdMessageType of createdMessageTypes) {
            const sub = this._connection.on(
                createdMessageType,
                this.handleContextCreatedMessage.bind(this));
            this._gw3Subscriptions.push(sub);
        }
    }

    private handleContextCreatedMessage(contextCreatedMsg: ContextMessage): void {
        const createdMessageType = contextCreatedMsg.type;
        if (createdMessageType === msg.GW_MESSAGE_ACTIVITY_CREATED) {
            // activity context

            this._contextNameToId[contextCreatedMsg.activity_id] = contextCreatedMsg.context_id;
            this._contextIdToName[contextCreatedMsg.context_id] = contextCreatedMsg.activity_id;
        } else if (createdMessageType === msg.GW_MESSAGE_CONTEXT_ADDED) {
            // shared context

            this._contextNameToId[contextCreatedMsg.name] = contextCreatedMsg.context_id;
            this._contextIdToName[contextCreatedMsg.context_id] = contextCreatedMsg.name;
        } else if (createdMessageType === msg.GW_MESSAGE_CONTEXT_CREATED) {
            // created by us, data already populated

            // NB: the promise resolution from createContext is supposed to run *before*
            // we see the CONTEXT CREATED here, so _contextIdToName/_contextNameToId
            // are supposed to already be populated (this is because the gw connection
            // success handler is subscribed long before this one)
        }

        const name = this._contextIdToName[contextCreatedMsg.context_id];

        if (!name) {
            // we're supposed to have recorded the name
            throw new Error("Received created event for context with unknown name: " + contextCreatedMsg.context_id);
        }

        if (!this._contextNameToId[name]) {
            // we're also supposed to have recorded it in the opposite direction
            throw new Error("Received created event for context with unknown id: " + contextCreatedMsg.context_id);
        }

        let contextData = this._contextNameToData[name];

        if (contextData) {
            if (contextData.isAnnounced) {
                return;
            } else {
                // (1) -> (3') or (1) -> (3")

                // someone's already expressed interest in this context and now
                // it's being announced

                // you might think that since the activity context's id is
                // auto-generated no one could have already context-subscribed, but
                // there might be another ACTIVITY CREATED observer on the same
                // GW connection who saw this message before us and reacted by
                // subscribing to the context - so we need to handle this case

                if (!contextData.hasCallbacks()) {
                    throw new Error("Assertion failure: contextData.hasCallbacks()");
                }

                // update its state and send a gw-subscribe; we're expecting an update message

                contextData.isAnnounced = true;
                contextData.contextId = contextCreatedMsg.context_id;
                contextData.activityId = contextCreatedMsg.activity_id;

                // if we're observing the ACTIVITY CREATED message,
                // we're not one of its members and we need to gw-subscribe
                // explicitly; of course we could be getting joined to the activity
                // pretty soon which would subscribe us to context updates implicitly

                // long story short, if we're about to be joined to the activity
                // and an observer to ACTIVITY CREATED subscribes to the activity's context
                // before we get to this point, we'll send a needless SUBSCRIBE CONTEXT
                // but there's no harm done by beating that to the punch, and there's
                // no clean way to avoid this situation so we leave this as an artifact
                // of the implementation

                // whether activity or not, we'll push the initial snapshot in the
                // subscribeToContextUpdatedMessages handler

                if (!contextData.sentExplicitSubscription) {
                    this.sendSubscribe(contextData);
                }
            }
        } else {
            // (0) -> (2') or (0) -> (2")
            // first time we hear about this context
            // we're not subscribed to it in the GW so just create a placeholder
            // and wait for someone to subscribe to it - we'll THEN send a subscribe to the GW

            this._contextNameToData[name] = contextData =
                new ContextData(contextCreatedMsg.context_id, name, true, contextCreatedMsg.activity_id);
        }
    }

    private subscribeToContextUpdatedMessages() {

        // receiving a context update or snapshot
        //
        // if it's JOINED ACTIVITY, we may be a new peer as part of activity
        // creation, so it's the first time we've heard about it -
        // record the activity information in the contextData
        //
        // otherwise, this message is a response/consequence of our gw-subscribe
        // message sent on entering state (3)
        //
        // in any case, apply any deltas to the contextData.context, and
        // propagate the context data and delta to any bridge-subscription
        // handlers
        //
        // note that context updates are always performed when reacting to
        // a GW message, so the data over time is tied to the flow of
        // messages coming in through the gateway connection; the GW decides
        // which update comes before which and our view of the changes to
        // the context is consistent with it (i.e. the GW is the serializing
        // agent)

        const updatedMessageTypes =
            [
                msg.GW_MESSAGE_CONTEXT_UPDATED,
                msg.GW_MESSAGE_SUBSCRIBED_CONTEXT,
                msg.GW_MESSAGE_JOINED_ACTIVITY,
            ];

        for (const updatedMessageType of updatedMessageTypes) {
            const sub = this._connection.on(
                updatedMessageType,
                this.handleContextUpdatedMessage.bind(this));
            this._gw3Subscriptions.push(sub);
        }
    }

    private handleContextUpdatedMessage(contextUpdatedMsg: ContextMessage): void {
        const updatedMessageType = contextUpdatedMsg.type;
        const contextId = contextUpdatedMsg.context_id;
        let contextData = this._contextNameToData[this._contextIdToName[contextId]];
        // this flag is basically used to make sure we raise an update for a new activity
        // even if its initial context is empty
        // see "long analysis for callback behavior in GW3: several cases" comment in
        // activityMyApi.ts in js-activity, case 1-1-1
        // it serves a similar purpose for gw_message_subscribed_context
        const justSeen = !contextData || !contextData.isAnnounced;

        if (updatedMessageType === msg.GW_MESSAGE_JOINED_ACTIVITY) {
            if (!contextData) {
                // (0) -> (2"')

                // we're in the middle of activity creation
                contextData = new ContextData(contextId, contextUpdatedMsg.activity_id, true, contextUpdatedMsg.activity_id);
                this._contextNameToData[contextUpdatedMsg.activity_id] = contextData;
                this._contextIdToName[contextId] = contextUpdatedMsg.activity_id;
                this._contextNameToId[contextUpdatedMsg.activity_id] = contextId;
            } else {
                // (1) -> (3"'), (2") -> (2"') or (3") -> (3"')

                contextData.contextId = contextId;
                contextData.isAnnounced = true;
                contextData.activityId = contextUpdatedMsg.activity_id;
            }
            contextData.joinedActivity = true;
        } else {
            if (!contextData || !contextData.isAnnounced) {
                if (updatedMessageType === msg.GW_MESSAGE_SUBSCRIBED_CONTEXT) {
                    // we've tried to create a context that already exists
                    contextData = contextData || new ContextData(contextId, contextUpdatedMsg.name, true, undefined);
                    contextData.sentExplicitSubscription = true;
                    this._contextNameToData[contextUpdatedMsg.name] = contextData;
                    this._contextIdToName[contextId] = contextUpdatedMsg.name;
                    this._contextNameToId[contextUpdatedMsg.name] = contextId;
                } else {
                    this._logger.error(`Received 'update' for unknown context: ${contextId}`);
                }
                return;
            }
        }

        const oldContext = contextData.context;

        if (updatedMessageType === msg.GW_MESSAGE_SUBSCRIBED_CONTEXT) {
            contextData.context = contextUpdatedMsg.data || {};
        } else if (updatedMessageType === msg.GW_MESSAGE_JOINED_ACTIVITY) {
            contextData.context = contextUpdatedMsg.context_snapshot || {};
        } else if (updatedMessageType === msg.GW_MESSAGE_CONTEXT_UPDATED) {
            contextData.context = applyContextDelta(
                contextData.context,
                contextUpdatedMsg.delta as ContextDelta);
        } else {
            throw new Error("Unrecognized context update message " + updatedMessageType);
        }

        if (justSeen ||
            !deepEqual(contextData.context, oldContext) ||
            updatedMessageType === msg.GW_MESSAGE_SUBSCRIBED_CONTEXT) {
            this.invokeUpdateCallbacks(contextData, contextData.context, contextUpdatedMsg.delta, { updaterId: contextUpdatedMsg.updater_id });
        }
    }

    private invokeUpdateCallbacks(contextData: ContextData, data: any, delta?: ContextDelta, extraData?: any) {
        delta = delta || { added: {}, updated: {}, reset: {}, removed: [] };
        for (const updateCallbackIndex in contextData.updateCallbacks) {
            if (contextData.updateCallbacks.hasOwnProperty(updateCallbackIndex)) {
                try {
                    const updateCallback = contextData.updateCallbacks[updateCallbackIndex];
                    updateCallback(deepClone(data), Object.assign({}, delta.added || {}, delta.updated || {}, delta.reset || {}), delta.removed, parseInt(updateCallbackIndex, 10), extraData);
                } catch (err) {
                    this._logger.debug("callback error: " + JSON.stringify(err));
                }
            }
        }
    }

    private subscribeToContextDestroyedMessages() {
        // wipe all bookkeeping related to this context

        const destroyedMessageTypes =
            [
                msg.GW_MESSAGE_CONTEXT_DESTROYED,
                msg.GW_MESSAGE_ACTIVITY_DESTROYED,
            ];

        for (const destroyedMessageType of destroyedMessageTypes) {
            const sub = this._connection.on(
                destroyedMessageType,
                this.handleContextDestroyedMessage.bind(this));
            this._gw3Subscriptions.push(sub);
        }
    }

    private handleContextDestroyedMessage(destroyedMsg: ContextMessage): void {
        const destroyedMessageType = destroyedMsg.type;
        let contextId;
        let name;

        // (?) -> (0)

        if (destroyedMessageType === msg.GW_MESSAGE_ACTIVITY_DESTROYED) {
            name = destroyedMsg.activity_id;
            contextId = this._contextNameToId[name];
            if (!contextId) {
                this._logger.error(`Received 'destroyed' for unknown activity: ${destroyedMsg.activity_id}`);
                return;
            }
        } else {
            contextId = destroyedMsg.context_id;
            name = this._contextIdToName[contextId];
            if (!name) {
                this._logger.error(`Received 'destroyed' for unknown context: ${destroyedMsg.context_id}`);
                return;
            }
        }

        delete this._contextIdToName[contextId];
        delete this._contextNameToId[name];

        const contextData = this._contextNameToData[name];
        delete this._contextNameToData[name];

        if (!contextData || !contextData.isAnnounced) {
            this._logger.error(`Received 'destroyed' for unknown context: ${contextId}`);
            return;
        }
    }

    private sendSubscribe(contextData: ContextData): Promise<void> {
        contextData.sentExplicitSubscription = true;

        return this._gw3Session
            .send({
                type: msg.GW_MESSAGE_SUBSCRIBE_CONTEXT,
                domain: "global",
                context_id: contextData.contextId,
            }).then((_) => undefined);
    }

    private sendUnsubscribe(contextData: ContextData): Promise<void> {
        contextData.sentExplicitSubscription = false;

        return this._gw3Session
            .send({
                type: msg.GW_MESSAGE_UNSUBSCRIBE_CONTEXT,
                domain: "global",
                context_id: contextData.contextId,
            }).then((_) => undefined);
    }

    private calculateContextDeltaV1(from: any, to: any): ContextDelta {
        const delta: ContextDelta = { added: {}, updated: {}, removed: [], reset: undefined };
        if (from) {
            for (const x of Object.keys(from)) {
                if (Object.keys(to).indexOf(x) !== -1
                    && to[x] !== null
                    && !deepEqual(from[x], to[x])) {
                    delta.updated[x] = to[x];
                }
            }
        }
        for (const x of Object.keys(to)) {
            if (!from || (Object.keys(from).indexOf(x) === -1)) {
                if (to[x] !== null) {
                    delta.added[x] = to[x];
                }
            } else if (to[x] === null) {
                delta.removed.push(x);
            }
        }
        return delta;
    }

    private calculateContextDeltaV2(from: any, to: any): ContextDelta {
        const delta: ContextDelta = { added: {}, updated: {}, removed: [], reset: undefined, commands: [] };

        for (const x of Object.keys(to)) {
            if (to[x] !== null) {
                const fromX = from ? from[x] : null;
                if (!deepEqual(fromX, to[x])) {
                    delta.commands?.push({ type: "set", path: x, value: to[x] });
                }
            } else {
                delta.commands?.push({ type: "remove", path: x });
            }
        }

        return delta;
    }
}<|MERGE_RESOLUTION|>--- conflicted
+++ resolved
@@ -306,14 +306,10 @@
             currentContext = await this.get(contextData.name);
         }
 
-<<<<<<< HEAD
         const calculatedDelta =
             this.protocolVersion === 2 ?
                 this.calculateContextDeltaV2(currentContext, delta) :
                 this.calculateContextDeltaV1(currentContext, delta);
-=======
-        const calculatedDelta = this.calculateContextDelta(currentContext, delta);
->>>>>>> 46e2f780
 
         if (!Object.keys(calculatedDelta.added).length
             && !Object.keys(calculatedDelta.updated).length
@@ -394,39 +390,30 @@
     /**
      * Return a context's data asynchronously as soon as any becomes available
      */
-<<<<<<< HEAD
-    public get(name: ContextName, resolveImmediately: boolean): Promise<any> {
-
-        if (resolveImmediately === undefined) {
-            resolveImmediately = true;
-        }
+    public get(name: ContextName): Promise<any> {
 
         const contextData = this._contextNameToData[name];
-        if (!contextData ||
-            !contextData.isAnnounced ||
-            !contextData.hasCallbacks()) {
-
-            if (!resolveImmediately) {
-                return new Promise<any>(async (resolve, reject) => {
-                    this.subscribe(name, (data: any, delta: any, removed: string[], un: ContextSubscriptionKey) => {
-                        this.unsubscribe(un);
-                        resolve(data);
-                    });
-=======
-    public get(name: Glue42Core.Contexts.ContextName): Promise<any> {
-
-        const contextData = this._contextNameToData[name];
+        // Three cases here:
+        // 1) The context does not exist and is not announced by the GW -> return {}
+        // 2) The context exists but we don't track it -> subscribe and return the object when we get the subscription result from GW
+        // 3) The context exists and we're tracking it -> just return the last state we have
+
+        // 1)
+        if (!contextData || !contextData.isAnnounced) {
+            return Promise.resolve({});
+        }
+
+        // 2)
         if (contextData && !contextData.hasCallbacks()) {
-
-            return new Promise<any>(async (resolve, reject) => {
-                this.subscribe(name, (data: any, delta: any, removed: string[], un: Glue42Core.Contexts.ContextSubscriptionKey) => {
+            return new Promise<any>(async (resolve, _) => {
+                this.subscribe(name, (data: any, _d: any, _r: string[], un: ContextSubscriptionKey) => {
                     this.unsubscribe(un);
                     resolve(data);
->>>>>>> 46e2f780
                 });
             });
         }
 
+        // 3)
         const context = contextData?.context ?? {};
         return Promise.resolve(context);
     }
