--- conflicted
+++ resolved
@@ -1,9 +1,6 @@
 /* eslint-disable @typescript-eslint/no-explicit-any */
 import { LocalWebWindow } from "../windows/my";
-<<<<<<< HEAD
-=======
 import { LocalInstance } from "../app-manager/my";
->>>>>>> 39ed22f4
 import { RemoteCommand, ControlDomain } from "./commands";
 import { Glue42Web } from "../../web";
 import { default as CallbackRegistryFactory, CallbackRegistry, UnsubscribeFunction } from "callback-registry";
@@ -21,17 +18,10 @@
     private logger!: Glue42Web.Logger.API;
     private registry: CallbackRegistry = CallbackRegistryFactory();
 
-<<<<<<< HEAD
-    public start(interop: Glue42Web.Interop.API, logger: Glue42Web.Logger.API): void {
-        this.interop = interop;
-        this.logger = logger;
-        this.interop.register(Control.CONTROL_METHOD, (arg: any) => {
-=======
     public async start(interop: Glue42Web.Interop.API, logger: Glue42Web.Logger.API): Promise<void> {
         this.interop = interop;
         this.logger = logger;
         await this.interop.register(Control.CONTROL_METHOD, async (arg: any) => {
->>>>>>> 39ed22f4
             const command = arg as RemoteCommand;
             logger.trace(`received control command ${JSON.stringify(command)}`);
             if (command.domain === "windows") {
@@ -66,10 +56,7 @@
         this.registry.execute("started");
     }
 
-<<<<<<< HEAD
-=======
     // eslint-disable-next-line @typescript-eslint/no-explicit-any
->>>>>>> 39ed22f4
     public send(command: RemoteCommand, target: Glue42Web.Interop.Instance): Promise<Glue42Web.Interop.InvocationResult<any>> {
         if (!this.interop) {
             throw new Error("Control not started");
